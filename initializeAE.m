% ************************************************************************
% Function: initializeAE
%
% Initialise the autoencoder setup
%
% Parameters:
%           config : data setup structure
%           
% Outputs:
%           setup : initialised setup structure
%
% ************************************************************************


function setup = initializeAE( config )

% AAE training parameters
<<<<<<< HEAD
setup.designFcn = @aaeDesign;
setup.gradFcn = @modelGradients;
setup.optimizer = 'ADAM';
setup.nEpochs = 1500;
setup.nEpochsPretraining = 10;
setup.batchSize = 100;
setup.beta1 = 0.9;
setup.beta2 = 0.999;
setup.verbose = true;

setup.reg.gen = 1E0;
setup.reg.dis = 1E0;
setup.reg.wl2 = 1E-4;
setup.reg.beta = 1E0;
setup.reg.orth = 1E0;
setup.reg.comp = 1E0;
setup.reg.cls = 1E0;
setup.reg.clust = 1E0;

setup.valFreq = 100;
setup.lrFreq = 250;
setup.lrFactor = 0.5;

setup.xDim = config.xDim;
setup.zDim = config.zDim;
setup.cDim = config.cDim;
setup.cLabels = config.cLabels;
setup.nDraw = config.nDraw;

setup.variational = false;
setup.adversarial = true;
setup.unimodal = false;
setup.l2regularization = false;
setup.orthogonal = true;
setup.keyCompLoss = false;
setup.clusterLoss = true;
setup.useVarMean = true;
setup.classifier = 'Network';

setup.fda = config.fda;
=======
setup.aae.designFcn = @aaeDesign;
setup.aae.gradFcn = @modelGradients;
setup.aae.optimizer = 'ADAM';
setup.aae.nEpochs = 250;
setup.aae.nEpochsPretraining = 10;
setup.aae.batchSize = 100;
setup.aae.beta1 = 0.9;
setup.aae.beta2 = 0.999;
setup.aae.verbose = true;

setup.aae.reg.gen = 1E0;
setup.aae.reg.dis = 1E0;
setup.aae.reg.wl2 = 1E-4;
setup.aae.reg.beta = 1E0;
setup.aae.reg.orth = 1E0;
setup.aae.reg.comp = 1E0;
setup.aae.reg.cls = 1E1;
setup.aae.reg.clust = 1E0;

setup.aae.valFreq = 50;
setup.aae.valSize = [2 5];
setup.aae.lrFreq = 250;
setup.aae.lrFactor = 0.5;

setup.aae.nDraw = 1;
setup.aae.zDim = nCodes;
setup.aae.xDim = length( setup.data.tFine );
setup.aae.cLabels = categorical( 0:length(classSizes) );
setup.aae.cDim = length( setup.aae.cLabels );
setup.aae.fda = setup.fda;

setup.aae.variational = false;
setup.aae.adversarial = false;
setup.aae.wasserstein = true;
setup.aae.l2regularization = false;
setup.aae.orthogonal = true;
setup.aae.keyCompLoss = false;
setup.aae.clusterLoss = true;
setup.aae.useVarMean = true;
setup.aae.classifier = 'Network';
>>>>>>> d91d78bb

setup.aae.mmd.scale = 2;
setup.aae.mmd.kernel = 'IMQ';
setup.aae.mmd.baseType = 'Normal';

% encoder network parameters
setup.enc.type = 'Convolutional'; %'Convolutional'; % 
setup.enc.learnRate = 0.01;
setup.enc.input = config.xDim;
setup.enc.outZ = config.zDim*(setup.variational + 1);
setup.enc.projectionSize = config.xDim; % [ setup.xDim sigDim 1 ];
setup.enc.nHidden = 1;
setup.enc.filterSize = 3;
setup.enc.nFilters = 18;
setup.enc.stride = 3;
setup.enc.scale = 0.2;
setup.enc.dropout = 0.1;
setup.enc.nFC = 50;

% decoder network parameters
setup.dec.type = 'Convolutional'; %'FullyConnected'; % 
setup.dec.learnRate = 0.01;

setup.dec.input = config.zDim;
setup.dec.outX = config.xDim;
setup.dec.projectionSize = 5; % [ 5 sigDim 1 ];
setup.dec.nHidden = 1;
setup.dec.filterSize = 18;
setup.dec.nFilters = 32;
setup.dec.stride = 3;
setup.dec.scale = 0.2;
setup.dec.dropout = 0;
setup.dec.nFC = 50;

% discriminator network parameters
setup.dis.learnRate = 0.01;
setup.dis.input = config.zDim;
setup.dis.nHidden = 4;
setup.dis.nFC = 100;
setup.dis.scale = 0.3;
setup.dis.dropout = 0.15;

% classifier network parameters
setup.cls.learnRate = 0.01;
setup.cls.input = config.zDim;
setup.cls.output = config.cDim;
setup.cls.nHidden = 1;
setup.cls.nFC = 300;
setup.cls.scale = 0.3;
setup.cls.dropout = 0.15;


end<|MERGE_RESOLUTION|>--- conflicted
+++ resolved
@@ -15,7 +15,6 @@
 function setup = initializeAE( config )
 
 % AAE training parameters
-<<<<<<< HEAD
 setup.designFcn = @aaeDesign;
 setup.gradFcn = @modelGradients;
 setup.optimizer = 'ADAM';
@@ -46,8 +45,9 @@
 setup.nDraw = config.nDraw;
 
 setup.variational = false;
-setup.adversarial = true;
+setup.adversarial = false;
 setup.unimodal = false;
+setup.wasserstein = true;
 setup.l2regularization = false;
 setup.orthogonal = true;
 setup.keyCompLoss = false;
@@ -55,53 +55,13 @@
 setup.useVarMean = true;
 setup.classifier = 'Network';
 
+setup.mmd.scale = 2;
+setup.mmd.kernel = 'IMQ';
+setup.mmd.baseType = 'Normal';
+
 setup.fda = config.fda;
-=======
-setup.aae.designFcn = @aaeDesign;
-setup.aae.gradFcn = @modelGradients;
-setup.aae.optimizer = 'ADAM';
-setup.aae.nEpochs = 250;
-setup.aae.nEpochsPretraining = 10;
-setup.aae.batchSize = 100;
-setup.aae.beta1 = 0.9;
-setup.aae.beta2 = 0.999;
-setup.aae.verbose = true;
 
-setup.aae.reg.gen = 1E0;
-setup.aae.reg.dis = 1E0;
-setup.aae.reg.wl2 = 1E-4;
-setup.aae.reg.beta = 1E0;
-setup.aae.reg.orth = 1E0;
-setup.aae.reg.comp = 1E0;
-setup.aae.reg.cls = 1E1;
-setup.aae.reg.clust = 1E0;
 
-setup.aae.valFreq = 50;
-setup.aae.valSize = [2 5];
-setup.aae.lrFreq = 250;
-setup.aae.lrFactor = 0.5;
-
-setup.aae.nDraw = 1;
-setup.aae.zDim = nCodes;
-setup.aae.xDim = length( setup.data.tFine );
-setup.aae.cLabels = categorical( 0:length(classSizes) );
-setup.aae.cDim = length( setup.aae.cLabels );
-setup.aae.fda = setup.fda;
-
-setup.aae.variational = false;
-setup.aae.adversarial = false;
-setup.aae.wasserstein = true;
-setup.aae.l2regularization = false;
-setup.aae.orthogonal = true;
-setup.aae.keyCompLoss = false;
-setup.aae.clusterLoss = true;
-setup.aae.useVarMean = true;
-setup.aae.classifier = 'Network';
->>>>>>> d91d78bb
-
-setup.aae.mmd.scale = 2;
-setup.aae.mmd.kernel = 'IMQ';
-setup.aae.mmd.baseType = 'Normal';
 
 % encoder network parameters
 setup.enc.type = 'Convolutional'; %'Convolutional'; % 
