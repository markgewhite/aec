function [ dlX, dlY, dlXN ] = getDLArrays( self, thisDataset, maxObs )
    % Convert X, Y and XN into dl arrays
    arguments
        self            AEModel
        thisDataset     ModelDataset
        maxObs          double = 0
    end
    
    if self.UsesFdCoefficients
        X = thisDataset.XInputCoeffRegular;
        XN = thisDataset.XTargetCoeff;
    else
        X = thisDataset.XInputRegular;
        XN = thisDataset.XTarget;
    end

    dlX = dlarray( X, self.XDimLabels );
    dlXN = dlarray( XN, self.XDimLabels );
    dlY = dlarray( thisDataset.Y, 'BC' );

    % apply the cap, if specified
    if maxObs > 0
<<<<<<< HEAD
        maxObs = min( length(dlY), maxObs );
=======
        maxObs = min( maxObs, thisDataset.NumObs );
>>>>>>> 17109d06
        idx = randsample( length(dlY), maxObs );
        if find(dims(dlX)=='B') == 2
            dlX = dlX( :, idx, : );
        else
            dlX = dlX( :, :, idx );
        end
        if find(dims(dlXN)=='B') == 2
            dlXN = dlXN( :, idx, : );
        else
            dlXN = dlXN( :, :, idx );            
        end
        if find(dims(dlY)=='B') == 1
            dlY = dlY( idx, : );
        else
            dlY = dlY( :, idx );
        end
    end

end<|MERGE_RESOLUTION|>--- conflicted
+++ resolved
@@ -20,12 +20,8 @@
 
     % apply the cap, if specified
     if maxObs > 0
-<<<<<<< HEAD
-        maxObs = min( length(dlY), maxObs );
-=======
         maxObs = min( maxObs, thisDataset.NumObs );
->>>>>>> 17109d06
-        idx = randsample( length(dlY), maxObs );
+        idx = randsample( thisDataset.NumObs, maxObs );
         if find(dims(dlX)=='B') == 2
             dlX = dlX( :, idx, : );
         else
