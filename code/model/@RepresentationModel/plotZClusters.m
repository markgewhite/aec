--- conflicted
+++ resolved
@@ -15,11 +15,7 @@
     end
 
     if isa( Z, 'dlarray' )
-<<<<<<< HEAD
-        Z = double( gather(extractdata( Z )) )';
-=======
         Z = double( extractdata(gather(Z)) )';
->>>>>>> 5ecb1651
     end
     % ensure Z is 2D
     Z = reshape( Z, size(Z,1), [] );
